package main

import (
	"bufio"
	"crypto/tls"
	"crypto/x509"
	"encoding/json"
	"errors"
	"flag"
	"fmt"
	"io/ioutil"
	"net"
	"net/url"
	"os"
	"runtime"
	"strconv"
	"strings"
	"time"

	"github.com/go-log/log"
	"github.com/go-redis/redis"
	"github.com/jinzhu/configor"
	"github.com/xiaoli/gost"
)

var (
<<<<<<< HEAD
	options route
	routes  []route
=======
	options struct {
		ChainNodes, ServeNodes stringList
		Debug                  bool
	}
	redisClient *redis.Client
>>>>>>> 5a31a0a9
)

func init() {
	gost.SetLogger(&gost.LogLogger{})

	var (
		configureFile string
		printVersion  bool
	)

	flag.Var(&options.ChainNodes, "F", "forward address, can make a forward chain")
	flag.Var(&options.ServeNodes, "L", "listen address, can listen on multiple ports")
	flag.StringVar(&configureFile, "C", "", "configure file")
	flag.BoolVar(&options.Debug, "D", false, "enable debug log")
	flag.BoolVar(&printVersion, "V", false, "print version")
	flag.Parse()

	if printVersion {
		fmt.Fprintf(os.Stderr, "gost %s (%s)\n", gost.Version, runtime.Version())
		os.Exit(0)
	}

	if len(options.ServeNodes) > 0 {
		routes = append(routes, options)
	}
	gost.Debug = options.Debug

	if err := loadConfigureFile(configureFile); err != nil {
		log.Log(err)
		os.Exit(1)
	}

	if flag.NFlag() == 0 || len(routes) == 0 {
		flag.PrintDefaults()
		os.Exit(0)
	}

}

func main() {
	// generate random self-signed certificate.
	cert, err := gost.GenCertificate()
	if err != nil {
		log.Log(err)
		os.Exit(1)
	}
	gost.DefaultTLSConfig = &tls.Config{
		Certificates: []tls.Certificate{cert},
	}

	for _, route := range routes {
		if err := route.serve(); err != nil {
			log.Log(err)
			os.Exit(1)
		}
	}

	select {}
}

type route struct {
	ChainNodes, ServeNodes stringList
	Retries                int
	Debug                  bool
}

func (r *route) initChain() (*gost.Chain, error) {
	chain := gost.NewChain()
	chain.Retries = r.Retries

	gid := 1 // group ID

	for _, ns := range r.ChainNodes {
		ngroup := gost.NewNodeGroup()
		ngroup.ID = gid
		gid++

		// parse the base node
		nodes, err := parseChainNode(ns)
		if err != nil {
			return nil, err
		}

		nid := 1 // node ID

		for i := range nodes {
			nodes[i].ID = nid
			nid++
		}
		ngroup.AddNode(nodes...)

		// parse peer nodes if exists
		peerCfg, err := loadPeerConfig(nodes[0].Values.Get("peer"))
		if err != nil {
			log.Log(err)
		}
		peerCfg.Validate()
		ngroup.Options = append(ngroup.Options,
			gost.WithFilter(&gost.FailFilter{
				MaxFails:    peerCfg.MaxFails,
				FailTimeout: time.Duration(peerCfg.FailTimeout) * time.Second,
			}),
			gost.WithStrategy(parseStrategy(peerCfg.Strategy)),
		)

		for _, s := range peerCfg.Nodes {
			nodes, err = parseChainNode(s)
			if err != nil {
				return nil, err
			}

			for i := range nodes {
				nodes[i].ID = nid
				nid++
			}

			ngroup.AddNode(nodes...)
		}

		chain.AddNodeGroup(ngroup)
	}

	return chain, nil
}

func parseChainNode(ns string) (nodes []gost.Node, err error) {
	node, err := gost.ParseNode(ns)
	if err != nil {
		return
	}

	users, err := parseUsers(node.Values.Get("secrets"))
	if err != nil {
		return
	}
	if node.User == nil && len(users) > 0 {
		node.User = users[0]
	}
	serverName, sport, _ := net.SplitHostPort(node.Addr)
	if serverName == "" {
		serverName = "localhost" // default server name
	}

	rootCAs, err := loadCA(node.Values.Get("ca"))
	if err != nil {
		return
	}
	tlsCfg := &tls.Config{
		ServerName:         serverName,
		InsecureSkipVerify: !toBool(node.Values.Get("secure")),
		RootCAs:            rootCAs,
	}
	wsOpts := &gost.WSOptions{}
	wsOpts.EnableCompression = toBool(node.Values.Get("compression"))
	wsOpts.ReadBufferSize, _ = strconv.Atoi(node.Values.Get("rbuf"))
	wsOpts.WriteBufferSize, _ = strconv.Atoi(node.Values.Get("wbuf"))
	wsOpts.UserAgent = node.Values.Get("agent")

	var tr gost.Transporter
	switch node.Transport {
	case "tls":
		tr = gost.TLSTransporter()
	case "mtls":
		tr = gost.MTLSTransporter()
	case "ws":
		tr = gost.WSTransporter(wsOpts)
	case "mws":
		tr = gost.MWSTransporter(wsOpts)
	case "wss":
		tr = gost.WSSTransporter(wsOpts)
	case "mwss":
		tr = gost.MWSSTransporter(wsOpts)
	case "kcp":
		/*
			if !chain.IsEmpty() {
				return nil, errors.New("KCP must be the first node in the proxy chain")
			}
		*/
		config, err := parseKCPConfig(node.Values.Get("c"))
		if err != nil {
			return nil, err
		}
		tr = gost.KCPTransporter(config)
	case "ssh":
		if node.Protocol == "direct" || node.Protocol == "remote" {
			tr = gost.SSHForwardTransporter()
		} else {
			tr = gost.SSHTunnelTransporter()
		}
	case "quic":
		/*
			if !chain.IsEmpty() {
				return nil, errors.New("QUIC must be the first node in the proxy chain")
			}
		*/
		config := &gost.QUICConfig{
			TLSConfig: tlsCfg,
			KeepAlive: toBool(node.Values.Get("keepalive")),
		}
		tr = gost.QUICTransporter(config)
	case "http2":
		tr = gost.HTTP2Transporter(tlsCfg)
	case "h2":
		tr = gost.H2Transporter(tlsCfg)
	case "h2c":
		tr = gost.H2CTransporter()

	case "obfs4":
		if err := gost.Obfs4Init(node, false); err != nil {
			return nil, err
		}
		tr = gost.Obfs4Transporter()
	case "ohttp":
		tr = gost.ObfsHTTPTransporter()
	default:
		tr = gost.TCPTransporter()
	}

	var connector gost.Connector
	switch node.Protocol {
	case "http2":
		connector = gost.HTTP2Connector(node.User)
	case "socks", "socks5":
		connector = gost.SOCKS5Connector(node.User)
	case "socks4":
		connector = gost.SOCKS4Connector()
	case "socks4a":
		connector = gost.SOCKS4AConnector()
	case "ss":
		connector = gost.ShadowConnector(node.User)
	case "direct":
		connector = gost.SSHDirectForwardConnector()
	case "remote":
		connector = gost.SSHRemoteForwardConnector()
	case "forward":
		connector = gost.ForwardConnector()
	case "sni":
		connector = gost.SNIConnector(node.Values.Get("host"))
	case "http":
		fallthrough
	default:
		node.Protocol = "http" // default protocol is HTTP
		connector = gost.HTTPConnector(node.User)
	}

	timeout, _ := strconv.Atoi(node.Values.Get("timeout"))
	node.DialOptions = append(node.DialOptions,
		gost.TimeoutDialOption(time.Duration(timeout)*time.Second),
	)

	interval, _ := strconv.Atoi(node.Values.Get("ping"))
	retry, _ := strconv.Atoi(node.Values.Get("retry"))
	handshakeOptions := []gost.HandshakeOption{
		gost.AddrHandshakeOption(node.Addr),
		gost.HostHandshakeOption(node.Host),
		gost.UserHandshakeOption(node.User),
		gost.TLSConfigHandshakeOption(tlsCfg),
		gost.IntervalHandshakeOption(time.Duration(interval) * time.Second),
		gost.TimeoutHandshakeOption(time.Duration(timeout) * time.Second),
		gost.RetryHandshakeOption(retry),
	}
	node.Client = &gost.Client{
		Connector:   connector,
		Transporter: tr,
	}

	ips := parseIP(node.Values.Get("ip"), sport)
	for _, ip := range ips {
		node.Addr = ip
		node.HandshakeOptions = append(handshakeOptions, gost.AddrHandshakeOption(ip))
		nodes = append(nodes, node)
	}
	if len(ips) == 0 {
		node.HandshakeOptions = handshakeOptions
		nodes = []gost.Node{node}
	}

	return
}

func (r *route) serve() error {
	chain, err := r.initChain()
	if err != nil {
		return err
	}

	for _, ns := range r.ServeNodes {
		node, err := gost.ParseNode(ns)
		if err != nil {
			return err
		}
		users, err := parseUsers(node.Values.Get("secrets"))
		if err != nil {
			return err
		}
		if node.User != nil {
			users = append(users, node.User)
		}
		redisClient, err := parseRedisUsersAuth(node.Values.Get("redis"))
		if err != nil {
			return err
		}
		certFile, keyFile := node.Values.Get("cert"), node.Values.Get("key")
		tlsCfg, err := tlsConfig(certFile, keyFile)
		if err != nil && certFile != "" && keyFile != "" {
			return err
		}

		wsOpts := &gost.WSOptions{}
		wsOpts.EnableCompression = toBool(node.Values.Get("compression"))
		wsOpts.ReadBufferSize, _ = strconv.Atoi(node.Values.Get("rbuf"))
		wsOpts.WriteBufferSize, _ = strconv.Atoi(node.Values.Get("wbuf"))

		var ln gost.Listener
		switch node.Transport {
		case "tls":
			ln, err = gost.TLSListener(node.Addr, tlsCfg)
		case "mtls":
			ln, err = gost.MTLSListener(node.Addr, tlsCfg)
		case "ws":
			wsOpts.WriteBufferSize, _ = strconv.Atoi(node.Values.Get("wbuf"))
			ln, err = gost.WSListener(node.Addr, wsOpts)
		case "mws":
			ln, err = gost.MWSListener(node.Addr, wsOpts)
		case "wss":
			ln, err = gost.WSSListener(node.Addr, tlsCfg, wsOpts)
		case "mwss":
			ln, err = gost.MWSSListener(node.Addr, tlsCfg, wsOpts)
		case "kcp":
			config, er := parseKCPConfig(node.Values.Get("c"))
			if er != nil {
				return er
			}
			ln, err = gost.KCPListener(node.Addr, config)
		case "ssh":
			config := &gost.SSHConfig{
				Users:     users,
				TLSConfig: tlsCfg,
			}
			if node.Protocol == "forward" {
				ln, err = gost.TCPListener(node.Addr)
			} else {
				ln, err = gost.SSHTunnelListener(node.Addr, config)
			}
		case "quic":
			config := &gost.QUICConfig{
				TLSConfig: tlsCfg,
				KeepAlive: toBool(node.Values.Get("keepalive")),
			}
			timeout, _ := strconv.Atoi(node.Values.Get("timeout"))
			config.Timeout = time.Duration(timeout) * time.Second
			ln, err = gost.QUICListener(node.Addr, config)
		case "http2":
			ln, err = gost.HTTP2Listener(node.Addr, tlsCfg)
		case "h2":
			ln, err = gost.H2Listener(node.Addr, tlsCfg)
		case "h2c":
			ln, err = gost.H2CListener(node.Addr)
		case "tcp":
			// Directly use SSH port forwarding if the last chain node is forward+ssh
			if chain.LastNode().Protocol == "forward" && chain.LastNode().Transport == "ssh" {
				chain.Nodes()[len(chain.Nodes())-1].Client.Connector = gost.SSHDirectForwardConnector()
				chain.Nodes()[len(chain.Nodes())-1].Client.Transporter = gost.SSHForwardTransporter()
			}
			ln, err = gost.TCPListener(node.Addr)
		case "rtcp":
			// Directly use SSH port forwarding if the last chain node is forward+ssh
			if chain.LastNode().Protocol == "forward" && chain.LastNode().Transport == "ssh" {
				chain.Nodes()[len(chain.Nodes())-1].Client.Connector = gost.SSHRemoteForwardConnector()
				chain.Nodes()[len(chain.Nodes())-1].Client.Transporter = gost.SSHForwardTransporter()
			}
			ln, err = gost.TCPRemoteForwardListener(node.Addr, chain)
		case "udp":
			ttl, _ := strconv.Atoi(node.Values.Get("ttl"))
			ln, err = gost.UDPDirectForwardListener(node.Addr, time.Duration(ttl)*time.Second)
		case "rudp":
			ttl, _ := strconv.Atoi(node.Values.Get("ttl"))
			ln, err = gost.UDPRemoteForwardListener(node.Addr, chain, time.Duration(ttl)*time.Second)
		case "ssu":
			ttl, _ := strconv.Atoi(node.Values.Get("ttl"))
			ln, err = gost.ShadowUDPListener(node.Addr, node.User, time.Duration(ttl)*time.Second)
		case "obfs4":
			if err = gost.Obfs4Init(node, true); err != nil {
				return err
			}
			ln, err = gost.Obfs4Listener(node.Addr)
		case "ohttp":
			ln, err = gost.ObfsHTTPListener(node.Addr)
		default:
			ln, err = gost.TCPListener(node.Addr)
		}
		if err != nil {
			return err
		}

		var whitelist, blacklist *gost.Permissions
		if node.Values.Get("whitelist") != "" {
			if whitelist, err = gost.ParsePermissions(node.Values.Get("whitelist")); err != nil {
				return err
			}
		}
		if node.Values.Get("blacklist") != "" {
			if blacklist, err = gost.ParsePermissions(node.Values.Get("blacklist")); err != nil {
				return err
			}
		}

		var handlerOptions []gost.HandlerOption

		handlerOptions = append(handlerOptions,
			gost.AddrHandlerOption(node.Addr),
			gost.ChainHandlerOption(chain),
			gost.UsersHandlerOption(users...),
			gost.TLSConfigHandlerOption(tlsCfg),
			gost.WhitelistHandlerOption(whitelist),
			gost.BlacklistHandlerOption(blacklist),
			gost.RedisClientHandlerOption(redisClient),
		)
		var handler gost.Handler
		switch node.Protocol {
		case "http2":
			handler = gost.HTTP2Handler(handlerOptions...)
		case "socks", "socks5":
			handler = gost.SOCKS5Handler(handlerOptions...)
		case "socks4", "socks4a":
			handler = gost.SOCKS4Handler(handlerOptions...)
		case "ss":
			handler = gost.ShadowHandler(handlerOptions...)
		case "http":
			handler = gost.HTTPHandler(handlerOptions...)
		case "tcp":
			handler = gost.TCPDirectForwardHandler(node.Remote, handlerOptions...)
		case "rtcp":
			handler = gost.TCPRemoteForwardHandler(node.Remote, handlerOptions...)
		case "udp":
			handler = gost.UDPDirectForwardHandler(node.Remote, handlerOptions...)
		case "rudp":
			handler = gost.UDPRemoteForwardHandler(node.Remote, handlerOptions...)
		case "forward":
			handler = gost.SSHForwardHandler(handlerOptions...)
		case "redirect":
			handler = gost.TCPRedirectHandler(handlerOptions...)
		case "ssu":
			handler = gost.ShadowUDPdHandler(handlerOptions...)
		case "sni":
			handler = gost.SNIHandler(handlerOptions...)
		default:
			// start from 2.5, if remote is not empty, then we assume that it is a forward tunnel
			if node.Remote != "" {
				handler = gost.TCPDirectForwardHandler(node.Remote, handlerOptions...)
			} else {
				handler = gost.AutoHandler(handlerOptions...)
			}
		}

		srv := &gost.Server{Listener: ln}
		go srv.Serve(handler)
	}

	return nil
}

// Load the certificate from cert and key files, will use the default certificate if the provided info are invalid.
func tlsConfig(certFile, keyFile string) (*tls.Config, error) {
	if certFile == "" {
		certFile = "cert.pem"
	}
	if keyFile == "" {
		keyFile = "key.pem"
	}
	cert, err := tls.LoadX509KeyPair(certFile, keyFile)
	if err != nil {
		return nil, err
	}
	return &tls.Config{Certificates: []tls.Certificate{cert}}, nil
}

func loadCA(caFile string) (cp *x509.CertPool, err error) {
	if caFile == "" {
		return
	}
	cp = x509.NewCertPool()
	data, err := ioutil.ReadFile(caFile)
	if err != nil {
		return nil, err
	}
	if !cp.AppendCertsFromPEM(data) {
		return nil, errors.New("AppendCertsFromPEM failed")
	}
	return
}

func loadConfigureFile(configureFile string) error {
	if configureFile == "" {
		return nil
	}
	content, err := ioutil.ReadFile(configureFile)
	if err != nil {
		return err
	}
	var cfg struct {
		route
		Routes []route
	}
	if err := json.Unmarshal(content, &cfg); err != nil {
		return err
	}

	if len(cfg.route.ServeNodes) > 0 {
		routes = append(routes, cfg.route)
	}
	for _, route := range cfg.Routes {
		if len(cfg.route.ServeNodes) > 0 {
			routes = append(routes, route)
		}
	}
	gost.Debug = cfg.Debug

	return nil
}

type stringList []string

func (l *stringList) String() string {
	return fmt.Sprintf("%s", *l)
}
func (l *stringList) Set(value string) error {
	*l = append(*l, value)
	return nil
}

func toBool(s string) bool {
	if b, _ := strconv.ParseBool(s); b {
		return b
	}
	n, _ := strconv.Atoi(s)
	return n > 0
}

func parseKCPConfig(configFile string) (*gost.KCPConfig, error) {
	if configFile == "" {
		return nil, nil
	}
	file, err := os.Open(configFile)
	if err != nil {
		return nil, err
	}
	defer file.Close()

	config := &gost.KCPConfig{}
	if err = json.NewDecoder(file).Decode(config); err != nil {
		return nil, err
	}
	return config, nil
}

func parseUsers(authFile string) (users []*url.Userinfo, err error) {
	if authFile == "" {
		return
	}

	file, err := os.Open(authFile)
	if err != nil {
		return
	}
	scanner := bufio.NewScanner(file)
	for scanner.Scan() {
		line := strings.TrimSpace(scanner.Text())
		if line == "" || strings.HasPrefix(line, "#") {
			continue
		}

		s := strings.SplitN(line, " ", 2)
		if len(s) == 1 {
			users = append(users, url.User(strings.TrimSpace(s[0])))
		} else if len(s) == 2 {
			users = append(users, url.UserPassword(strings.TrimSpace(s[0]), strings.TrimSpace(s[1])))
		}
	}

	err = scanner.Err()
	return
}

<<<<<<< HEAD
func parseIP(s string, port string) (ips []string) {
=======
func parseRedisUsersAuth(configFile string) (client *redis.Client, err error) {
	if configFile == "" {
		return
	}

	var Config = struct {
		RedisServer struct {
			Address  string `default:"localhost:6379"`
			Password string `default:""`
			DB       int    `default:0`
		}
	}{}

	configor.Load(&Config, configFile)
	client = redis.NewClient(&redis.Options{
		Addr:     Config.RedisServer.Address,
		Password: Config.RedisServer.Password,
		DB:       Config.RedisServer.DB,
	})

	_, err = client.Ping().Result()

	return
}

func parseIP(s string) (ips []string) {
>>>>>>> 5a31a0a9
	if s == "" {
		return
	}
	if port == "" {
		port = "8080" // default port
	}

	file, err := os.Open(s)
	if err != nil {
		ss := strings.Split(s, ",")
		for _, s := range ss {
			s = strings.TrimSpace(s)
			if s != "" {
				if !strings.Contains(s, ":") {
					s = s + ":" + port
				}
				ips = append(ips, s)
			}

		}
		return
	}

	scanner := bufio.NewScanner(file)
	for scanner.Scan() {
		line := strings.TrimSpace(scanner.Text())
		if line == "" || strings.HasPrefix(line, "#") {
			continue
		}
		if !strings.Contains(line, ":") {
			line = line + ":" + port
		}
		ips = append(ips, line)
	}
	return
}

type peerConfig struct {
	Strategy    string   `json:"strategy"`
	Filters     []string `json:"filters"`
	MaxFails    int      `json:"max_fails"`
	FailTimeout int      `json:"fail_timeout"`
	Nodes       []string `json:"nodes"`
}

func loadPeerConfig(peer string) (config peerConfig, err error) {
	if peer == "" {
		return
	}
	content, err := ioutil.ReadFile(peer)
	if err != nil {
		return
	}
	err = json.Unmarshal(content, &config)
	return
}

func (cfg *peerConfig) Validate() {
	if cfg.MaxFails <= 0 {
		cfg.MaxFails = 1
	}
	if cfg.FailTimeout <= 0 {
		cfg.FailTimeout = 30 // seconds
	}
}

func parseStrategy(s string) gost.Strategy {
	switch s {
	case "random":
		return &gost.RandomStrategy{}
	case "round":
		fallthrough
	default:
		return &gost.RoundStrategy{}

	}
}<|MERGE_RESOLUTION|>--- conflicted
+++ resolved
@@ -20,20 +20,13 @@
 	"github.com/go-log/log"
 	"github.com/go-redis/redis"
 	"github.com/jinzhu/configor"
-	"github.com/xiaoli/gost"
+	"github.com/ginuerzh/gost"
 )
 
 var (
-<<<<<<< HEAD
 	options route
 	routes  []route
-=======
-	options struct {
-		ChainNodes, ServeNodes stringList
-		Debug                  bool
-	}
 	redisClient *redis.Client
->>>>>>> 5a31a0a9
 )
 
 func init() {
@@ -618,9 +611,6 @@
 	return
 }
 
-<<<<<<< HEAD
-func parseIP(s string, port string) (ips []string) {
-=======
 func parseRedisUsersAuth(configFile string) (client *redis.Client, err error) {
 	if configFile == "" {
 		return
@@ -647,7 +637,6 @@
 }
 
 func parseIP(s string) (ips []string) {
->>>>>>> 5a31a0a9
 	if s == "" {
 		return
 	}
